--- conflicted
+++ resolved
@@ -46,12 +46,8 @@
             if check_bounds and ((x > self.var_upper_bounds).all() or (x < self.var_lower_bounds).all()):
                 raise InputError("Input lies outside of problem bounds.")
             pop = self._call(x[None, :])
-<<<<<<< HEAD
             pop.x = np.reshape(x, (1, -1))
-        
-=======
-
->>>>>>> 3c137c57
+
         # If batched input is used
         elif len(x.shape) == 2:
             if x.shape[1] != self.n_vars:
@@ -62,12 +58,8 @@
             if check_bounds and ((x > self.var_upper_bounds).all() or (x < self.var_lower_bounds).all()):
                 raise InputError("Input lies outside of problem bounds.")
             pop = self._call(x)
-<<<<<<< HEAD
             pop.x = x
-        
-=======
-
->>>>>>> 3c137c57
+
         # If user provided something not usable
         else:
             raise ValueError(f"Incompatible shape of input array x: {x.shape}")
