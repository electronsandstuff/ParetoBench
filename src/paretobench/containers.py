from datetime import datetime, timezone
from functools import reduce
from pydantic import BaseModel, Field, field_validator, ConfigDict, model_validator
from typing import List, Dict, Union, Any, Optional
import h5py
import numpy as np
import random
import re
import string


class Population(BaseModel):
    '''
    Stores the individuals in a population for one reporting interval in a genetic algorithm. Conventional names are used for
    the decision variables (x), the objectives (f), and inequality constraints (g). The first dimension of each array is the
    batch dimension. The number of evaluations of the objective functions performed to reach this state is also recorded.
    Objectives are assumed to be part of a minimization problem and constraints are set such that individuals with g_i > 0 are
    feasible.
    
    All arrays must have the same size batch dimension even if they are empty. In this case the non-batch dimension will be
    zero length. Names may be associated with decision variables, objectives, or constraints in the form of lists.
    '''
    x: np.ndarray
    f: np.ndarray
    g: np.ndarray
    fevals: int
    model_config = ConfigDict(arbitrary_types_allowed=True)

    # Optional lists of names for decision variables, objectives, and constraints
    names_x: Optional[List[str]] = None
    names_f: Optional[List[str]] = None
    names_g: Optional[List[str]] = None
    
    @model_validator(mode='before')
    @classmethod
    def set_default_vals(cls, values):
        """
        Handles automatic setting of `x`, `f`,  `g`, `fevals` when some are not specified. The arrays are set to an empty array
        with a zero length non-batch dimension. The number of function evaluations (`fevals`) is set to the number of individuals
        in the population (assuming here that each was evaluated to get to this point).
        """
        # Determine the batch size from the first non-None array
        batch_size = next((arr.shape[0] for arr in [values.get('x'), values.get('f'), values.get('g')] if arr is not None), None)
        if batch_size is None:
            raise ValueError('Must specify one of x, f, or g')

        # Set empty arrays for unspecified fields
        if values.get('x') is None:
            values['x'] = np.empty((batch_size, 0), dtype=np.float64)
        if values.get('f') is None:
            values['f'] = np.empty((batch_size, 0), dtype=np.float64)
        if values.get('g') is None:
            values['g'] = np.empty((batch_size, 0), dtype=np.float64)

        # Set fevals to number of individuals if not included
        if values.get('fevals') is None:
            values['fevals'] = batch_size
        return values

    @model_validator(mode='after')
    def validate_batch_dimensions(self):
        """
        Confirms that the arrays have the same length batch dimension.
        """
        # Validate batch dimensions
        x_size, f_size, g_size = self.x.shape[0], self.f.shape[0], self.g.shape[0]
        if len(set([x_size, f_size, g_size])) != 1:
            raise ValueError(f'Batch dimensions do not match (len(x)={x_size}, len(f)={f_size}, len(g)={g_size})')
        return self

    @model_validator(mode='after')
    def validate_names(self):
        """
        Checks that the name lists, if used, are correctly sized to the number of decision variables, objectives, or
        constraints.
        """
        if self.names_x and len(self.names_x) != self.x.shape[1]:
            raise ValueError("Length of names_x must match the number of decision variables in x.")
        if self.names_f and len(self.names_f) != self.f.shape[1]:
            raise ValueError("Length of names_f must match the number of objectives in f.")
        if self.names_g and len(self.names_g) != self.g.shape[1]:
            raise ValueError("Length of names_g must match the number of constraints in g.")
        return self
    
    @field_validator('x', 'f', 'g')
    @classmethod
    def validate_numpy_arrays(cls, value: np.ndarray, info) -> np.ndarray:
        """
        Double checks that the arrays have the right numbe of dimensions and datatype.
        """
        if value.dtype != np.float64:
            raise TypeError(f"Expected array of type { np.float64} for field '{info.field_name}', got {value.dtype}")
        if value.ndim != 2:
            raise ValueError(f"Expected array with 2 dimensions for field '{info.field_name}', got {value.ndim}")
        
        return value

    @field_validator('fevals')
    @classmethod
    def validate_feval(cls, v):
        if v < 0:
            raise ValueError("fevals must be a non-negative integer")
        return v
    
    def __eq__(self, other):
        if not isinstance(other, Population):
            return False
        return (np.array_equal(self.x, other.x) and
                np.array_equal(self.f, other.f) and
                np.array_equal(self.g, other.g) and
                self.fevals == other.fevals and
                self.names_x == other.names_x and
                self.names_f == other.names_f and
                self.names_g == other.names_g)

    def __add__(self, other: 'Population') -> 'Population':
        """
        The sum of two populations is defined here as the population containing all unique individuals from both (set union).
        The number of function evaluations is by default set to the sum of the function evaluations in each input population.
        """
        if not isinstance(other, Population):
            raise TypeError("Operands must be instances of Population")
        
        # Check that the names are consistent
        if self.names_x != other.names_x:
            raise ValueError("names_x are inconsistent between populations")
        if self.names_f != other.names_f:
            raise ValueError("names_f are inconsistent between populations")
        if self.names_g != other.names_g:
            raise ValueError("names_g are inconsistent between populations")
        
        # Concatenate the arrays along the batch dimension (axis=0)
        new_x = np.concatenate((self.x, other.x), axis=0)
        new_f = np.concatenate((self.f, other.f), axis=0)
        new_g = np.concatenate((self.g, other.g), axis=0)
        
        # Unique the arrays
        _, indices = np.unique(np.concatenate([new_x, new_f, new_g], axis=1), return_index=True, axis=0)
        new_x = new_x[indices, :]
        new_f = new_f[indices, :]
        new_g = new_g[indices, :]
        
        # Set fevals to the maximum of the two fevals values
        new_feval =self.fevals + other.fevals
        
        # Return a new Population instance
        return Population(
            x=new_x,
            f=new_f,
            g=new_g,
            fevals=new_feval,
            names_x=self.names_x,
            names_f=self.names_f,
            names_g=self.names_g
        )

    def __getitem__(self, idx: Union[slice, np.ndarray, List[int]]) -> 'Population':
        """
        Indexing operator to select along the batch dimension in the arrays.

        Parameters
        ----------
        idx : slice, np.ndarray, or list of ints
            The indices used to select along the batch dimension.

        Returns
        -------
        Population
            A new Population instance containing the selected individuals.
        """
        return Population(
            x= self.x[idx],
            f=self.f[idx],
            g=self.g[idx],
            fevals=self.fevals,
            names_x=self.names_x,
            names_f=self.names_f,
            names_g=self.names_g
        )

    def get_nondominated_indices(self):
        """
        Returns a boolean array of whether or not an individual is non-dominated.
        """
        # Compare the objectives
        dom = np.bitwise_and(
            (self.f[:, None, :] <= self.f[None, :, :]).all(axis=-1), 
            (self.f[:, None, :] <  self.f[None, :, :]).any(axis=-1)
        )
        
        # If one individual is feasible and the other isn't, set domination
        feas = self.g >= 0.0
        ind = np.bitwise_and(feas.all(axis=1)[:, None], ~feas.all(axis=1)[None, :])
        dom[ind] = True
        ind = np.bitwise_and(~feas.all(axis=1)[:, None], feas.all(axis=1)[None, :])
        dom[ind] = False

        # If both are infeasible, then the individual with the least constraint violation wins
        constraint_violation = -np.sum(np.minimum(self.g, 0), axis=1)
        comp = constraint_violation[:, None] < constraint_violation[None, :]
        ind = ~np.bitwise_or(feas.all(axis=1)[:, None], feas.all(axis=1)[None, :])
        dom[ind] = comp[ind]

        # Return the nondominated individuals
        nondominated = (np.sum(dom, axis=0) == 0)
        return nondominated
    
    def get_nondominated_set(self):
        return self[self.get_nondominated_indices()]
    
    @classmethod
    def from_random(cls, n_objectives: int, n_decision_vars: int, n_constraints: int, pop_size: int,
                    fevals: int = 0, generate_names: bool = False) -> 'Population':
        """
        Generate a randomized instance of the Population class.

        Parameters
        ----------
        n_objectives : int
            The number of objectives for each individual.
        n_decision_vars : int
            The number of decision variables for each individual.
        n_constraints : int
            The number of inequality constraints for each individual.
        pop_size : int
            The number of individuals in the population.
        fevals : int, optional
            The number of evaluations of the objective functions performed to reach this state, by default 0.
        generate_names : bool, optional
            Whether to include names for the decision variables, objectives, and constraints, by default False.

        Returns
        -------
        Population
            An instance of the Population class with random values for decision variables (`x`), objectives (`f`),
            and inequality constraints (`g`). Optionally, names for these components can be included.

        Examples
        --------
        >>> random_population = Population.from_random(n_objectives=3, n_decision_vars=5, n_constraints=2, pop_size=10)
        >>> print(random_population.x.shape)
        (10, 5)
        >>> print(random_population.f.shape)
        (10, 3)
        >>> print(random_population.g.shape)
        (10, 2)
        >>> print(random_population.fevals)
        0
        """
        x = np.random.rand(pop_size, n_decision_vars)
        f = np.random.rand(pop_size, n_objectives)
        g = np.random.rand(pop_size, n_constraints) if n_constraints > 0 else np.empty((pop_size, 0))

        # Optionally generate names if include_names is True
        names_x = [f"x{i+1}" for i in range(n_decision_vars)] if generate_names else None
        names_f = [f"f{i+1}" for i in range(n_objectives)] if generate_names else None
        names_g = [f"g{i+1}" for i in range(n_constraints)] if generate_names else None

        return cls(x=x, f=f, g=g, fevals=fevals, names_x=names_x, names_f=names_f, names_g=names_g)
    
    def __len__(self):
        return self.x.shape[0]

<<<<<<< HEAD
    def __repr__(self) -> str:
        return f"Population(size={len(self)}, vars={self.x.shape[1]}, objs={self.f.shape[1]}, cons={self.g.shape[1]}, fevals={self.fevals})"
    
    def __str__(self):
        return self.__repr__()
=======
    def count_unique_individuals(self, decimals=13):
        """
        Calculates the number of unique individuals in the population. Uses `np.round` to avoid floating point accuracy issues.

        Parameters
        ----------
        decimals : int, optional
            _description_, by default 13

        Returns
        -------
        int
            The number of unique individuals
        """
        features = np.concatenate((self.x, self.f, self.g), axis=1)
        return np.unique(features.round(decimals=decimals), axis=0).shape[0]
>>>>>>> c613517a


class History(BaseModel):
    """
    Contains populations output from a multiobjective genetic algorithm at some reporting interval in order to track
    its history as it converges to a solution.
    
    Assumptions:
     - All reports must have a consistent number of objectives, decision variables, and constraints.
     - Names, if used, must be consistent across populations
    """
    reports: List[Population]
    problem: str
    metadata: Dict[str, Union[str, int, float, bool]] = Field(default_factory=dict)

    @model_validator(mode='after')
    def validate_consistent_populations(self):
        """
        Makes sure that all populations have the same number of objectives, constraints, and decision variables.
        """
        n_decision_vars = [x.x.shape[1] for x in self.reports]
        n_objectives = [x.f.shape[1] for x in self.reports]
        n_constraints = [x.g.shape[1] for x in self.reports]

        if n_decision_vars and len(set(n_decision_vars)) != 1:
            raise ValueError(f'Inconsistent number of decision variables in reports: {n_decision_vars}')
        if n_objectives and len(set(n_objectives)) != 1:
            raise ValueError(f'Inconsistent number of objectives in reports: {n_objectives}')
        if n_constraints and len(set(n_constraints)) != 1:
            raise ValueError(f'Inconsistent number of constraints in reports: {n_constraints}')
        
        # Validate consistency of names across populations
        names_x = [tuple(x.names_x) if x.names_x is not None else None for x in self.reports]
        names_f = [tuple(x.names_f) if x.names_f is not None else None for x in self.reports]
        names_g = [tuple(x.names_g) if x.names_g is not None else None for x in self.reports]

        # If names are provided, check consistency
        if names_x and len(set(names_x)) != 1:
            raise ValueError(f'Inconsistent names for decision variables in reports: {names_x}')
        if names_f and len(set(names_f)) != 1:
            raise ValueError(f'Inconsistent names for objectives in reports: {names_f}')
        if names_g and len(set(names_g)) != 1:
            raise ValueError(f'Inconsistent names for constraints in reports: {names_g}')
        
        return self
    
    def __eq__(self, other):
        if not isinstance(other, History):
            return False
        return (self.reports == other.reports and
                self.problem == other.problem and
                self.metadata == other.metadata)

    @classmethod
    def from_random(cls, n_populations: int, n_objectives: int, n_decision_vars: int, n_constraints: int, 
                    pop_size: int, generate_names: bool = False) -> 'History':
        """
        Generate a randomized instance of the History class, including random problem name and metadata.

        Parameters
        ----------
        n_populations : int
            The number of populations (reports) to generate.
        n_objectives : int
            The number of objectives for each individual in each population.
        n_decision_vars : int
            The number of decision variables for each individual in each population.
        n_constraints : int
            The number of inequality constraints for each individual in each population.
        pop_size : int
            The number of individuals in each population.
        generate_names : bool, optional
            Whether to include names for the decision variables, objectives, and constraints, by default False.

        Returns
        -------
        History
            An instance of the History class with a list of randomly generated Population instances, a random problem name, and 
            random metadata.
        """
        # Randomly generate a problem name
        problem = f"Optimization_Problem_{random.randint(1000, 9999)}"
        
        # Randomly generate metadata
        metadata_keys = ["author", "version", "description", "date"]
        metadata_values = [
            ''.join(random.choices(string.ascii_uppercase + string.digits, k=5)),
            random.uniform(1.0, 3.0),
            "Randomly generated metadata",
            f"{random.randint(2020, 2024)}-0{random.randint(1, 9)}-{random.randint(10, 28)}"
        ]
        metadata = dict(zip(metadata_keys, metadata_values))

        # Generate populations with increasing fevals values
        reports = [
            Population.from_random(n_objectives, n_decision_vars, n_constraints, pop_size, fevals=(i+1) * pop_size, 
                                   generate_names=generate_names) for i in range(n_populations)
        ]

        return cls(reports=reports, problem=problem, metadata=metadata)
    
    def _to_h5py_group(self, g: h5py.Group):
        """
        Store the history object in an HDF5 group. The populations are concatenated together and stored together as a few small
        arrays rather than their own groups to limit the number of python calls to the HDF5 API. This is done for performance
        reasons and the speed of both variants (concatenated ararys and populations in groups) were benchmarked with the 
        concatenated arrays performing up to 10x faster on combined write/read tests.

        Parameters
        ----------
        g : h5py.Group
            The h5py group to write our data to.
        """
        # Save the metadata
        g.attrs['problem'] = self.problem
        g_md = g.create_group("metadata")
        for k, v in self.metadata.items():
            g_md.attrs[k] = v
        
        # Save data from each population into one bigger dataset to reduce API calls to HDF5 file reader
        g.attrs['pop_sizes'] = [len(r) for r in self.reports]
        g.attrs['fevals'] = [r.fevals for r in self.reports]        
        if self.reports:
            g['x'] = np.concatenate([r.x for r in self.reports], axis=0)
            g['f'] = np.concatenate([r.f for r in self.reports], axis=0)
            g['g'] = np.concatenate([r.g for r in self.reports], axis=0)
        else:
            g['x'] = np.empty(())
            g['f'] = np.empty(())
            g['g'] = np.empty(())
        
        # Save names
        if self.reports and self.reports[0].names_x is not None:
            g['x'].attrs['names'] = self.reports[0].names_x
        if self.reports and self.reports[0].names_f is not None:
            g['f'].attrs['names'] = self.reports[0].names_f
        if self.reports and self.reports[0].names_g is not None:
            g['g'].attrs['names'] = self.reports[0].names_g

    @classmethod
    def _from_h5py_group(cls, grp: h5py.Group):
        """
        Construct a new History object from data in an HDF5 group.

        Parameters
        ----------
        grp : h5py.Group
            The group containing the history data.

        Returns
        -------
        History
            The loaded history object
        """
        # Get the decision vars, objectives, and constraints
        x = grp['x'][()]
        f = grp['f'][()]
        g = grp['g'][()]
        
        # Get the names
        names_x = grp['x'].attrs.get('names', None)
        names_f = grp['f'].attrs.get('names', None)
        names_g = grp['g'].attrs.get('names', None)

        # Create the population objects
        start_idx = 0
        reports = []
        for pop_size, fevals in zip(grp.attrs['pop_sizes'], grp.attrs['fevals']):
            reports.append(Population(
                x = x[start_idx:start_idx+pop_size],
                f = f[start_idx:start_idx+pop_size],
                g = g[start_idx:start_idx+pop_size],
                fevals=fevals,
                names_x=names_x,
                names_f=names_f,
                names_g=names_g,
            ))
            start_idx += pop_size

        # Return as a history object
        return cls(
            problem=grp.attrs['problem'],
            reports=reports,
            metadata={k: v for k, v in grp['metadata'].attrs.items()},
        )

    def to_nondominated(self):
        """
        Returns a history object with the same number of population objects, but the individuals in each generation are the
        nondominated solutions seen up to this point. The function evaluation count is unchanged.

        Returns
        -------
        History
            History object containing the nondominated solution
        """
        if len(self.reports) < 2:
            return self
        
        def pf_reduce(a, b):
            return a + [(a[-1] + b).get_nondominated_set()]
        
        # Get the nondominated objectives
        new_reports = reduce(pf_reduce, self.reports[1:], [self.reports[0].get_nondominated_set()])
        
        # Make sure fevals carries over
        for n, o in zip(new_reports, self.reports):
            n.fevals = o.fevals

        return History(reports=new_reports, problem=self.problem, metadata=self.metadata.copy())

    def __repr__(self) -> str:
        dims = (f"vars={self.reports[0].x.shape[1]}, objs={self.reports[0].f.shape[1]}, "
            f"cons={self.reports[0].g.shape[1]}") if self.reports else "empty"
        return f"History(problem='{self.problem}', reports={len(self.reports)}, {dims})"

    def __str__(self):
        return self.__repr__()


class Experiment(BaseModel):
    """
    Represents on "experiment" performed on a multibojective genetic algorithm. It may contain several evaluations of the
    algorithm on different problems or repeated iterations on the same problem.
    """
    runs: List[History]
    name: str
    author: str = ''
    software: str = ''
    software_version: str = ''
    comment: str = ''
    creation_time: datetime = Field(default_factory=lambda: datetime.now(timezone.utc))
    file_version: str = '1.0.0'

    def __eq__(self, other):
        if not isinstance(other, Experiment):
            return False
        return (self.name == other.name and
                self.author == other.author and
                self.software == other.software and
                self.software_version == other.software_version and
                self.comment == other.comment and
                self.creation_time == other.creation_time and
                self.runs == other.runs)

    def __repr__(self) -> str:
        metadata = [
            f"name='{self.name}'",
            f"created='{self.creation_time.strftime('%Y-%m-%d')}'"
        ]
        if self.author:
            metadata.append(f"author='{self.author}'")
        if self.software:
            version = f" {self.software_version}" if self.software_version else ""
            metadata.append(f"software='{self.software}{version}'")
        metadata.append(f"runs={len(self.runs)}")
        return f"Experiment({', '.join(metadata)})"
    
    def __str__(self):
        return self.__repr__()
    
    @classmethod
    def from_random(cls, n_histories: int, n_populations: int, n_objectives: int, n_decision_vars: int, n_constraints: int,
                    pop_size: int, generate_names: bool = False) -> 'Experiment':
        """
        Generate a randomized instance of the Experiment class.

        Parameters
        ----------
        n_histories : int
            The number of histories to generate.
        n_populations : int
            The number of populations in each history.
        n_objectives : int
            The number of objectives for each individual in each population.
        n_decision_vars : int
            The number of decision variables for each individual in each population.
        n_constraints : int
            The number of inequality constraints for each individual in each population.
        pop_size : int
            The number of individuals in each population.
        generate_names : bool, optional
            Whether to include names for the decision variables, objectives, and constraints, by default False.

        Returns
        -------
        Experiment
            An instance of the Experiment class with a list of randomly generated History instances and a random name.
        """
        # Generate random histories
        runs = [
            History.from_random(n_populations, n_objectives, n_decision_vars, n_constraints, pop_size,
                                generate_names=generate_names) for _ in range(n_histories)
        ]
        
        # Randomly generate an name for the experiment
        name = f"Experiment_{random.randint(1000, 9999)}"

        # Generate random values or placeholders for other attributes
        author = f"Author_{random.randint(1, 100)}"
        software = f"Software_{random.randint(1, 10)}"
        software_version = f"{random.randint(1, 5)}.{random.randint(0, 9)}"
        comment = "Randomly generated experiment"

        return cls(runs=runs, name=name, author=author, software=software,
                   software_version=software_version, comment=comment)
    
    def save(self, fname):
        """
        Saves the experiment data into an HDF5 file at the specified filename.

        Parameters
        ----------
        fname : str
            Filename to save to
        """
        with h5py.File(fname, mode='w') as f:
            # Save metadata as attributes
            f.attrs['name'] = self.name
            f.attrs['author'] = self.author
            f.attrs['software'] = self.software
            f.attrs['software_version'] = self.software_version
            f.attrs['comment'] = self.comment
            f.attrs['creation_time'] = self.creation_time.isoformat()
            f.attrs['file_version'] = self.file_version
            f.attrs['file_format'] = 'ParetoBench Multi-Objective Optimization Data'
    
            # Calculate the necessary zero padding based on the number of runs
            max_len = len(str(len(self.runs) - 1))
        
            # Save each run into its own group
            for idx, run in enumerate(self.runs):
                run._to_h5py_group(f.create_group(f"run_{idx:0{max_len}d}"))
              
    @classmethod
    def load(cls, fname):
        """
        Creates a new Experiment object from an HDF5 file on disk.

        Parameters
        ----------
        fname : str
            Filename to load the data from

        Returns
        -------
        Experiment
            The loaded experiment object
            
        Examples
        --------
        >>> exp = Experiment.load('state_of_the_art_algorithm_benchmarking_data.h5')
        >>> print(exp.name)
        NewAlg
        >>> print(len(exp.runs))
        64
        """
        # Load the data
        with h5py.File(fname, mode='r') as f:
            # Load each of the runs keeping track of the order of the indices
            idx_runs = []
            for idx_str, run_grp in f.items():
                m = re.match(r'run_(\d+)', idx_str)
                if m:
                    idx_runs.append((int(m.group(1)), History._from_h5py_group(run_grp)))
            runs = [x[1] for x in sorted(idx_runs, key=lambda x: x[0])]

            # Convert the creation_time back to a timezone-aware datetime object
            creation_time = datetime.fromisoformat(f.attrs['creation_time']).astimezone(timezone.utc)

            # Return as an experiment object
            return cls(
                runs=runs,
                name=f.attrs['name'],
                author=f.attrs['author'],
                software=f.attrs['software'],
                software_version= f.attrs['software_version'],
                comment=f.attrs['comment'],
                creation_time=creation_time
            )<|MERGE_RESOLUTION|>--- conflicted
+++ resolved
@@ -261,13 +261,12 @@
     def __len__(self):
         return self.x.shape[0]
 
-<<<<<<< HEAD
     def __repr__(self) -> str:
         return f"Population(size={len(self)}, vars={self.x.shape[1]}, objs={self.f.shape[1]}, cons={self.g.shape[1]}, fevals={self.fevals})"
     
     def __str__(self):
         return self.__repr__()
-=======
+
     def count_unique_individuals(self, decimals=13):
         """
         Calculates the number of unique individuals in the population. Uses `np.round` to avoid floating point accuracy issues.
@@ -284,7 +283,6 @@
         """
         features = np.concatenate((self.x, self.f, self.g), axis=1)
         return np.unique(features.round(decimals=decimals), axis=0).shape[0]
->>>>>>> c613517a
 
 
 class History(BaseModel):
