from datetime import datetime, timezone
from functools import reduce
from pydantic import BaseModel, Field, field_validator, ConfigDict, model_validator
from typing import List, Dict, Union, Optional
import h5py
import numpy as np
import random
import re
import string

from .utils import get_domination, binary_str_to_numpy


class Population(BaseModel):
    """
    Stores the individuals in a population for one reporting interval in a genetic algorithm. Conventional names are used for
    the decision variables (x), the objectives (f), and inequality constraints (g). The first dimension of each array is the
    batch dimension. The number of evaluations of the objective functions performed to reach this state is also recorded.

    All arrays must have the same size batch dimension even if they are empty. In this case the non-batch dimension will be
    zero length. Names may be associated with decision variables, objectives, or constraints in the form of lists.

    Whether each objectives is being minimized or maximized is set by the string obj_directions where each character corresponds
    to an objectve and '+' means maximize with '-' meaning minimize. The constraints are configured by the string of directions
    `constraint_directions` and the numpy array of targets `constraint_targets`. The string should contain either the '<' or '>'
    character for the constraint at that index to be satisfied when it is less than or greater than the target respectively.
    """

    # The decision vars, objectives, and constraints
    x: np.ndarray
    f: np.ndarray
    g: np.ndarray

    # Total number of function evaluations performed during optimization after this population was completed
    fevals: int
<<<<<<< HEAD
    model_config = ConfigDict(arbitrary_types_allowed=True, validate_assignment=True)
=======
>>>>>>> 3c137c57

    # Optional lists of names for decision variables, objectives, and constraints
    names_x: Optional[List[str]] = None
    names_f: Optional[List[str]] = None
    names_g: Optional[List[str]] = None

    # Configuration of objectives/constraints (minimization or maximization problem, direction of and target of constraint)
    obj_directions: str  # '+' means maximize, '-' means minimize
    constraint_directions: (
        str  # '<' means satisfied when less-than target, '>' means satisfied when greater-than target
    )
    constraint_targets: np.ndarray

    # Pydantic config
    model_config = ConfigDict(arbitrary_types_allowed=True)

    @model_validator(mode="before")
    @classmethod
    def set_default_vals(cls, values):
        """
        Handles automatic setting of `x`, `f`,  `g`, `fevals` when some are not specified. The arrays are set to an empty array
        with a zero length non-batch dimension. The number of function evaluations (`fevals`) is set to the number of individuals
        in the population (assuming here that each was evaluated to get to this point).
        """
        # Determine the batch size from the first non-None array
        batch_size = next(
            (arr.shape[0] for arr in [values.get("x"), values.get("f"), values.get("g")] if arr is not None),
            None,
        )
        if batch_size is None:
            raise ValueError("Must specify one of x, f, or g")

        # Set empty arrays for unspecified fields
        if values.get("x") is None:
            values["x"] = np.empty((batch_size, 0), dtype=np.float64)
        if values.get("f") is None:
            values["f"] = np.empty((batch_size, 0), dtype=np.float64)
        if values.get("g") is None:
            values["g"] = np.empty((batch_size, 0), dtype=np.float64)

        # Handle objectives / constraints settings (default to canonical problem)
        if values.get("obj_directions") is None:
            values["obj_directions"] = "-" * values["f"].shape[1]
        if values.get("constraint_directions") is None:
            values["constraint_directions"] = ">" * values["g"].shape[1]
        if values.get("constraint_targets") is None:
            values["constraint_targets"] = np.zeros(values["g"].shape[1], dtype=float)

        # Set fevals to number of individuals if not included
        if values.get("fevals") is None:
            values["fevals"] = batch_size
        return values

    @model_validator(mode="after")
    def validate_batch_dimensions(self):
        """
        Confirms that the arrays have the same length batch dimension.
        """
        # Validate batch dimensions
        x_size, f_size, g_size = self.x.shape[0], self.f.shape[0], self.g.shape[0]
        if len(set([x_size, f_size, g_size])) != 1:
            raise ValueError(f"Batch dimensions do not match (len(x)={x_size}, len(f)={f_size}, len(g)={g_size})")
        return self

    @model_validator(mode="after")
    def validate_names(self):
        """
        Checks that the name lists, if used, are correctly sized to the number of decision variables, objectives, or
        constraints.
        """
        if self.names_x and len(self.names_x) != self.x.shape[1]:
            raise ValueError("Length of names_x must match the number of decision variables in x.")
        if self.names_f and len(self.names_f) != self.f.shape[1]:
            raise ValueError("Length of names_f must match the number of objectives in f.")
        if self.names_g and len(self.names_g) != self.g.shape[1]:
            raise ValueError("Length of names_g must match the number of constraints in g.")
        return self

    @model_validator(mode="after")
    def validate_obj_directions(self):
        if len(self.obj_directions) != self.m:
            raise ValueError(
                "Length of obj_directions must match number of objectives, got"
                f" {len(self.obj_directions)} chars but we have {self.m} objectives"
            )
        if not all(c in "+-" for c in self.obj_directions):
            raise ValueError(f'obj_directions must contain only + or - characters. Got: "{self.obj_directions}"')
        return self

    @model_validator(mode="after")
    def validate_constraint_directions(self):
        if len(self.constraint_directions) != self.n_constraints:
            raise ValueError(
                "Length of constraint_directions must match number of constraints, got"
                f" {len(self.constraint_directions)} chars but we have {self.n_constraints} constraints"
            )
        if not all(c in "<>" for c in self.constraint_directions):
            raise ValueError(
                f'constraint_directions must contain only < or > characters. Got: "{self.constraint_directions}"'
            )
        return self

    @model_validator(mode="after")
    def validate_constraint_targets(self):
        # Check the targets
        attr = "constraint_targets"
        if not isinstance(getattr(self, attr), np.ndarray):
            raise ValueError(f"{attr} must be a numpy array, got: {type(getattr(self, attr))}")
        if len(getattr(self, attr).shape) != 1:
            raise ValueError(f"{attr} must be 1D, shape was: {getattr(self, attr).shape}")
        if len(getattr(self, attr)) != self.g.shape[1]:
            raise ValueError(
                f"Length of {attr} must match number of constraints in g. Got {len(getattr(self, attr))} "
                f"elements and {self.g.shape[1]} constraints from g"
            )
        if getattr(self, attr).dtype != np.float64:
            raise ValueError(f"{attr} dtype must be {np.float64}. Got {getattr(self, attr).dtype}")
        return self

    @field_validator("x", "f", "g")
    @classmethod
    def validate_numpy_arrays(cls, value: np.ndarray, info) -> np.ndarray:
        """
        Double checks that the arrays have the right number of dimensions and datatype.
        """
        if value.dtype != np.float64:
            raise TypeError(f"Expected array of type { np.float64} for field '{info.field_name}', got {value.dtype}")
        if value.ndim != 2:
            raise ValueError(f"Expected array with 2 dimensions for field '{info.field_name}', got {value.ndim}")

        return value

    @field_validator("fevals")
    @classmethod
    def validate_feval(cls, v):
        if v < 0:
            raise ValueError("fevals must be a non-negative integer")
        return v

    def __eq__(self, other):
        if not isinstance(other, Population):
            return False
        return (
            np.array_equal(self.x, other.x)
            and np.array_equal(self.f, other.f)
            and np.array_equal(self.g, other.g)
            and self.fevals == other.fevals
            and self.names_x == other.names_x
            and self.names_f == other.names_f
            and self.names_g == other.names_g
            and self.obj_directions == other.obj_directions
            and self.constraint_directions == other.constraint_directions
            and np.array_equal(self.constraint_targets, other.constraint_targets)
        )

    @property
    def f_canonical(self):
        """
        Return the objectives transformed so that we are a minimization problem.
        """
        return binary_str_to_numpy(self.obj_directions, "-", "+")[None, :] * self.f

    @property
    def g_canonical(self):
        """
        Return constraints transformed such that g[...] >= 0 are the feasible solutions.
        """
        gc = binary_str_to_numpy(self.constraint_directions, ">", "<")[None, :] * self.g
        gc += binary_str_to_numpy(self.constraint_directions, "<", ">")[None, :] * self.constraint_targets[None, :]
        return gc

    def __add__(self, other: "Population") -> "Population":
        """
        The sum of two populations is defined here as the population containing all unique individuals from both (set union).
        The number of function evaluations is by default set to the sum of the function evaluations in each input population.
        """
        if not isinstance(other, Population):
            raise TypeError("Operands must be instances of Population")

        # Check that the names/settings are consistent
        if self.names_x != other.names_x:
            raise ValueError("names_x are inconsistent between populations")
        if self.names_f != other.names_f:
            raise ValueError("names_f are inconsistent between populations")
        if self.names_g != other.names_g:
            raise ValueError("names_g are inconsistent between populations")
        if self.obj_directions != other.obj_directions:
            raise ValueError("obj_directions are inconsistent between populations")
        if self.constraint_directions != other.constraint_directions:
            raise ValueError("constraint_directions are inconsistent between populations")
        if not np.array_equal(self.constraint_targets, other.constraint_targets):
            raise ValueError("constraint_targets are inconsistent between populations")

        # Concatenate the arrays along the batch dimension (axis=0)
        new_x = np.concatenate((self.x, other.x), axis=0)
        new_f = np.concatenate((self.f, other.f), axis=0)
        new_g = np.concatenate((self.g, other.g), axis=0)

        # Unique the arrays
        _, indices = np.unique(np.concatenate([new_x, new_f, new_g], axis=1), return_index=True, axis=0)
        new_x = new_x[indices, :]
        new_f = new_f[indices, :]
        new_g = new_g[indices, :]

        # Set fevals to the maximum of the two fevals values
        new_feval = self.fevals + other.fevals

        # Return a new Population instance
        return Population(
            x=new_x,
            f=new_f,
            g=new_g,
            fevals=new_feval,
            names_x=self.names_x,
            names_f=self.names_f,
            names_g=self.names_g,
            obj_directions=self.obj_directions,
            constraint_directions=self.constraint_directions,
            constraint_targets=self.constraint_targets,
        )

    def __getitem__(self, idx: Union[slice, np.ndarray, List[int]]) -> "Population":
        """
        Indexing operator to select along the batch dimension in the arrays.

        Parameters
        ----------
        idx : slice, np.ndarray, or list of ints
            The indices used to select along the batch dimension.

        Returns
        -------
        Population
            A new Population instance containing the selected individuals.
        """
        return Population(
            x=self.x[idx],
            f=self.f[idx],
            g=self.g[idx],
            fevals=self.fevals,
            names_x=self.names_x,
            names_f=self.names_f,
            names_g=self.names_g,
            obj_directions=self.obj_directions,
            constraint_directions=self.constraint_directions,
            constraint_targets=self.constraint_targets,
        )

    def get_nondominated_indices(self):
        """
        Returns a boolean array of whether or not an individual is non-dominated.
        """
        return np.sum(get_domination(self.f_canonical, self.g_canonical), axis=0) == 0

    def get_feasible_indices(self):
        if self.g.shape[1] == 0:
            return np.ones((len(self)), dtype=bool)
        return np.all(self.g_canonical >= 0.0, axis=1)

    def get_nondominated_set(self):
        return self[self.get_nondominated_indices()]

    @classmethod
    def from_random(
        cls,
        n_objectives: int,
        n_decision_vars: int,
        n_constraints: int,
        pop_size: int,
        fevals: int = 0,
        generate_names: bool = False,
        generate_obj_constraint_settings: bool = False,
    ) -> "Population":
        """
        Generate a randomized instance of the Population class.

        Parameters
        ----------
        n_objectives : int
            The number of objectives for each individual.
        n_decision_vars : int
            The number of decision variables for each individual.
        n_constraints : int
            The number of inequality constraints for each individual.
        pop_size : int
            The number of individuals in the population.
        fevals : int, optional
            The number of evaluations of the objective functions performed to reach this state, by default 0.
        generate_names : bool, optional
            Whether to include names for the decision variables, objectives, and constraints, by default False.
        generate_obj_constraint_settings : bool, optional
            Randomize the objective and constraint settings, default to minimization problem and g >= 0 constraint

        Returns
        -------
        Population
            An instance of the Population class with random values for decision variables (`x`), objectives (`f`),
            and inequality constraints (`g`). Optionally, names for these components can be included.

        Examples
        --------
        >>> random_population = Population.from_random(n_objectives=3, n_decision_vars=5, n_constraints=2, pop_size=10)
        >>> print(random_population.x.shape)
        (10, 5)
        >>> print(random_population.f.shape)
        (10, 3)
        >>> print(random_population.g.shape)
        (10, 2)
        >>> print(random_population.fevals)
        0
        """
        x = np.random.rand(pop_size, n_decision_vars)
        f = np.random.rand(pop_size, n_objectives)
        g = np.random.rand(pop_size, n_constraints) - 0.5 if n_constraints > 0 else np.empty((pop_size, 0))

        # Optionally generate names if generate_names is True
        if generate_names:
            names_x = [f"x{i+1}" for i in range(n_decision_vars)]
            names_f = [f"f{i+1}" for i in range(n_objectives)]
            names_g = [f"g{i+1}" for i in range(n_constraints)]
        else:
            names_x = None
            names_f = None
            names_g = None

        # Create randomized settings for objectives/constraints
        if generate_obj_constraint_settings:
            obj_directions = "".join(np.random.choice(["+", "-"], size=n_objectives))
            constraint_directions = "".join(np.random.choice([">", "<"], size=n_constraints))
            constraint_targets = np.random.rand(n_constraints) - 0.5
        else:
            obj_directions = None
            constraint_directions = None
            constraint_targets = None

        return cls(
            x=x,
            f=f,
            g=g,
            fevals=fevals,
            names_x=names_x,
            names_f=names_f,
            names_g=names_g,
            obj_directions=obj_directions,
            constraint_directions=constraint_directions,
            constraint_targets=constraint_targets,
        )

    def __len__(self):
        return self.x.shape[0]

    def _get_constraint_direction_str(self) -> str:
        # Create a list of >/< symbols with their targets
        return "[" + ",".join(f"{d}{t:.1e}" for d, t in zip(self.constraint_directions, self.constraint_targets)) + "]"

    def __repr__(self) -> str:
        return (
            f"Population(size={len(self)}, "
            f"vars={self.x.shape[1]}, "
            f"objs=[{self.obj_directions}], "
            f"cons={self._get_constraint_direction_str()}, "
            f"fevals={self.fevals})"
        )

    def __str__(self):
        return self.__repr__()

    def count_unique_individuals(self, decimals=13):
        """
        Calculates the number of unique individuals in the population. Uses `np.round` to avoid floating point accuracy issues.

        Parameters
        ----------
        decimals : int, optional
            Number of digits to which we will compare the values, by default 13

        Returns
        -------
        int
            The number of unique individuals
        """
        features = np.concatenate((self.x, self.f, self.g), axis=1)
        return np.unique(features.round(decimals=decimals), axis=0).shape[0]

    @property
    def n(self):
        """
        The number of decision variables.
        """
        return self.x.shape[1]

    @property
    def m(self):
        """
        The number of objectives.
        """
        return self.f.shape[1]

    @property
    def n_constraints(self):
        """
        The number of constraints.
        """
        return self.g.shape[1]


class History(BaseModel):
    """
    Contains populations output from a multiobjective genetic algorithm at some reporting interval in order to track
    its history as it converges to a solution.

    Assumptions:
     - All reports must have a consistent number of objectives, decision variables, and constraints.
     - Objective/constraint settings and names, if used, must be consistent across populations
    """

    reports: List[Population]
    problem: str
    metadata: Dict[str, Union[str, int, float, bool]] = Field(default_factory=dict)

    @model_validator(mode="after")
    def validate_consistent_populations(self):
        """
        Makes sure that all populations have the same number of objectives, constraints, and decision variables.
        """
        n_decision_vars = [x.x.shape[1] for x in self.reports]
        n_objectives = [x.f.shape[1] for x in self.reports]
        n_constraints = [x.g.shape[1] for x in self.reports]

        if n_decision_vars and len(set(n_decision_vars)) != 1:
            raise ValueError(f"Inconsistent number of decision variables in reports: {n_decision_vars}")
        if n_objectives and len(set(n_objectives)) != 1:
            raise ValueError(f"Inconsistent number of objectives in reports: {n_objectives}")
        if n_constraints and len(set(n_constraints)) != 1:
            raise ValueError(f"Inconsistent number of constraints in reports: {n_constraints}")

        # Validate consistency of names across populations
        names_x = [tuple(x.names_x) if x.names_x is not None else None for x in self.reports]
        names_f = [tuple(x.names_f) if x.names_f is not None else None for x in self.reports]
        names_g = [tuple(x.names_g) if x.names_g is not None else None for x in self.reports]

        # If names are provided, check consistency
        if names_x and len(set(names_x)) != 1:
            raise ValueError(f"Inconsistent names for decision variables in reports: {names_x}")
        if names_f and len(set(names_f)) != 1:
            raise ValueError(f"Inconsistent names for objectives in reports: {names_f}")
        if names_g and len(set(names_g)) != 1:
            raise ValueError(f"Inconsistent names for constraints in reports: {names_g}")

        # Check settings for objectives and constraints
        obj_directions = [x.obj_directions for x in self.reports]
        constraint_directions = [x.constraint_directions for x in self.reports]
        constraint_targets = [tuple(x.constraint_targets) for x in self.reports]
        if obj_directions and len(set(obj_directions)) != 1:
            raise ValueError(f"Inconsistent obj_directions in reports: {obj_directions}")
        if constraint_directions and len(set(constraint_directions)) != 1:
            raise ValueError(f"Inconsistent constraint_directions in reports: {constraint_directions}")
        if constraint_targets and len(set(constraint_targets)) != 1:
            raise ValueError(f"Inconsistent constraint_targets in reports: {constraint_targets}")

        return self

    def __eq__(self, other):
        if not isinstance(other, History):
            return False
        return self.reports == other.reports and self.problem == other.problem and self.metadata == other.metadata

    @classmethod
    def from_random(
        cls,
        n_populations: int,
        n_objectives: int,
        n_decision_vars: int,
        n_constraints: int,
        pop_size: int,
        generate_names: bool = False,
        generate_obj_constraint_settings: bool = False,
    ) -> "History":
        """
        Generate a randomized instance of the History class, including random problem name and metadata.

        Parameters
        ----------
        n_populations : int
            The number of populations (reports) to generate.
        n_objectives : int
            The number of objectives for each individual in each population.
        n_decision_vars : int
            The number of decision variables for each individual in each population.
        n_constraints : int
            The number of inequality constraints for each individual in each population.
        pop_size : int
            The number of individuals in each population.
        generate_names : bool, optional
            Whether to include names for the decision variables, objectives, and constraints, by default False.
        generate_obj_constraint_settings : bool, optional
            Randomize the objective and constraint settings, default to minimization problem and g >= 0 constraint

        Returns
        -------
        History
            An instance of the History class with a list of randomly generated Population instances, a random problem name, and
            random metadata.
        """
        # Randomly generate a problem name
        problem = f"Optimization_Problem_{random.randint(1000, 9999)}"

        # Randomly generate metadata
        metadata_keys = ["author", "version", "description", "date"]
        metadata_values = [
            "".join(random.choices(string.ascii_uppercase + string.digits, k=5)),
            random.uniform(1.0, 3.0),
            "Randomly generated metadata",
            f"{random.randint(2020, 2024)}-0{random.randint(1, 9)}-{random.randint(10, 28)}",
        ]
        metadata = dict(zip(metadata_keys, metadata_values))

        # Generate populations with increasing fevals values
        reports = [
            Population.from_random(
                n_objectives,
                n_decision_vars,
                n_constraints,
                pop_size,
                fevals=(i + 1) * pop_size,
                generate_names=generate_names,
            )
            for i in range(n_populations)
        ]

        # Create randomized settings for objectives/constraints (must be consistent between objects)
        if generate_obj_constraint_settings:
            obj_directions = "".join(np.random.choice(["+", "-"], size=n_objectives))
            constraint_directions = "".join(np.random.choice([">", "<"], size=n_constraints))
            constraint_targets = np.random.rand(n_constraints)
            for report in reports:
                report.obj_directions = obj_directions
                report.constraint_directions = constraint_directions
                report.constraint_targets = constraint_targets

        return cls(reports=reports, problem=problem, metadata=metadata)

    def _to_h5py_group(self, g: h5py.Group):
        """
        Store the history object in an HDF5 group. The populations are concatenated together and stored together as a few small
        arrays rather than their own groups to limit the number of python calls to the HDF5 API. This is done for performance
        reasons and the speed of both variants (concatenated ararys and populations in groups) were benchmarked with the
        concatenated arrays performing up to 10x faster on combined write/read tests.

        Parameters
        ----------
        g : h5py.Group
            The h5py group to write our data to.
        """
        # Save the metadata
        g.attrs["problem"] = self.problem
        g_md = g.create_group("metadata")
        for k, v in self.metadata.items():
            g_md.attrs[k] = v

        # Save data from each population into one bigger dataset to reduce API calls to HDF5 file reader
        g.attrs["pop_sizes"] = [len(r) for r in self.reports]
        g.attrs["fevals"] = [r.fevals for r in self.reports]
        if self.reports:
            g["x"] = np.concatenate([r.x for r in self.reports], axis=0)
            g["f"] = np.concatenate([r.f for r in self.reports], axis=0)
            g["g"] = np.concatenate([r.g for r in self.reports], axis=0)
        else:
            g["x"] = np.empty(())
            g["f"] = np.empty(())
            g["g"] = np.empty(())

        # Save names
        if self.reports and self.reports[0].names_x is not None:
            g["x"].attrs["names"] = self.reports[0].names_x
        if self.reports and self.reports[0].names_f is not None:
            g["f"].attrs["names"] = self.reports[0].names_f
        if self.reports and self.reports[0].names_g is not None:
            g["g"].attrs["names"] = self.reports[0].names_g

        # Save the configuration data
        if self.reports:
            g["f"].attrs["directions"] = self.reports[0].obj_directions
            g["g"].attrs["directions"] = self.reports[0].constraint_directions
            g["g"].attrs["targets"] = self.reports[0].constraint_targets

    @classmethod
    def _from_h5py_group(cls, grp: h5py.Group):
        """
        Construct a new History object from data in an HDF5 group.

        Parameters
        ----------
        grp : h5py.Group
            The group containing the history data.

        Returns
        -------
        History
            The loaded history object
        """
        # Get the decision vars, objectives, and constraints
        x = grp["x"][()]
        f = grp["f"][()]
        g = grp["g"][()]

        # Get the names
        obj_directions = grp["f"].attrs.get("directions", None)
        constraint_directions = grp["g"].attrs.get("directions", None)
        constraint_targets = grp["g"].attrs.get("targets", None)

        # Get the objective / constraint settings
        names_x = grp["x"].attrs.get("names", None)
        names_f = grp["f"].attrs.get("names", None)
        names_g = grp["g"].attrs.get("names", None)

        # Create the population objects
        start_idx = 0
        reports = []
        for pop_size, fevals in zip(grp.attrs["pop_sizes"], grp.attrs["fevals"]):
            reports.append(
                Population(
                    x=x[start_idx : start_idx + pop_size],
                    f=f[start_idx : start_idx + pop_size],
                    g=g[start_idx : start_idx + pop_size],
                    fevals=fevals,
                    names_x=names_x,
                    names_f=names_f,
                    names_g=names_g,
                    obj_directions=obj_directions,
                    constraint_directions=constraint_directions,
                    constraint_targets=constraint_targets,
                )
            )
            start_idx += pop_size

        # Return as a history object
        return cls(
            problem=grp.attrs["problem"],
            reports=reports,
            metadata={k: v for k, v in grp["metadata"].attrs.items()},
        )

    def to_nondominated(self):
        """
        Returns a history object with the same number of population objects, but the individuals in each generation are the
        nondominated solutions seen up to this point. The function evaluation count is unchanged.

        Returns
        -------
        History
            History object containing the nondominated solution
        """
        if len(self.reports) < 2:
            return self

        def pf_reduce(a, b):
            return a + [(a[-1] + b).get_nondominated_set()]

        # Get the nondominated objectives
        new_reports = reduce(pf_reduce, self.reports[1:], [self.reports[0].get_nondominated_set()])

        # Make sure fevals carries over
        for n, o in zip(new_reports, self.reports):
            n.fevals = o.fevals

        return History(reports=new_reports, problem=self.problem, metadata=self.metadata.copy())

    def __repr__(self) -> str:
        dims = (
            (
                f"vars={self.reports[0].x.shape[1]}, objs=[{self.reports[0].obj_directions}], "
                f"cons={self.reports[0]._get_constraint_direction_str()}"
            )
            if self.reports
            else "empty"
        )
        return f"History(problem='{self.problem}', reports={len(self.reports)}, {dims})"

    def __str__(self):
        return self.__repr__()

    def __len__(self):
        return len(self.reports)


class Experiment(BaseModel):
    """
    Represents on "experiment" performed on a multibojective genetic algorithm. It may contain several evaluations of the
    algorithm on different problems or repeated iterations on the same problem.
    """

    runs: List[History]
    name: str
    author: str = ""
    software: str = ""
    software_version: str = ""
    comment: str = ""
    creation_time: datetime = Field(default_factory=lambda: datetime.now(timezone.utc))
    file_version: str = "1.1.0"

    def __eq__(self, other):
        if not isinstance(other, Experiment):
            return False
        return (
            self.name == other.name
            and self.author == other.author
            and self.software == other.software
            and self.software_version == other.software_version
            and self.comment == other.comment
            and self.creation_time == other.creation_time
            and self.runs == other.runs
        )

    def __repr__(self) -> str:
        metadata = [
            f"name='{self.name}'",
            f"created='{self.creation_time.strftime('%Y-%m-%d')}'",
        ]
        if self.author:
            metadata.append(f"author='{self.author}'")
        if self.software:
            version = f" {self.software_version}" if self.software_version else ""
            metadata.append(f"software='{self.software}{version}'")
        metadata.append(f"runs={len(self.runs)}")
        return f"Experiment({', '.join(metadata)})"

    def __str__(self):
        return self.__repr__()

    @classmethod
    def from_random(
        cls,
        n_histories: int,
        n_populations: int,
        n_objectives: int,
        n_decision_vars: int,
        n_constraints: int,
        pop_size: int,
        generate_names: bool = False,
        generate_obj_constraint_settings: bool = False,
    ) -> "Experiment":
        """
        Generate a randomized instance of the Experiment class.

        Parameters
        ----------
        n_histories : int
            The number of histories to generate.
        n_populations : int
            The number of populations in each history.
        n_objectives : int
            The number of objectives for each individual in each population.
        n_decision_vars : int
            The number of decision variables for each individual in each population.
        n_constraints : int
            The number of inequality constraints for each individual in each population.
        pop_size : int
            The number of individuals in each population.
        generate_names : bool, optional
            Whether to include names for the decision variables, objectives, and constraints, by default False.
        generate_obj_constraint_settings : bool, optional
            Randomize the objective and constraint settings, default to minimization problem and g >= 0 constraint

        Returns
        -------
        Experiment
            An instance of the Experiment class with a list of randomly generated History instances and a random name.
        """
        # Generate random histories
        runs = [
            History.from_random(
                n_populations,
                n_objectives,
                n_decision_vars,
                n_constraints,
                pop_size,
                generate_names=generate_names,
                generate_obj_constraint_settings=generate_obj_constraint_settings,
            )
            for _ in range(n_histories)
        ]

        # Randomly generate an name for the experiment
        name = f"Experiment_{random.randint(1000, 9999)}"

        # Generate random values or placeholders for other attributes
        author = f"Author_{random.randint(1, 100)}"
        software = f"Software_{random.randint(1, 10)}"
        software_version = f"{random.randint(1, 5)}.{random.randint(0, 9)}"
        comment = "Randomly generated experiment"

        return cls(
            runs=runs,
            name=name,
            author=author,
            software=software,
            software_version=software_version,
            comment=comment,
        )

    def save(self, fname):
        """
        Saves the experiment data into an HDF5 file at the specified filename.

        Parameters
        ----------
        fname : str
            Filename to save to
        """
        with h5py.File(fname, mode="w") as f:
            # Save metadata as attributes
            f.attrs["name"] = self.name
            f.attrs["author"] = self.author
            f.attrs["software"] = self.software
            f.attrs["software_version"] = self.software_version
            f.attrs["comment"] = self.comment
            f.attrs["creation_time"] = self.creation_time.isoformat()
            f.attrs["file_version"] = self.file_version
            f.attrs["file_format"] = "ParetoBench Multi-Objective Optimization Data"

            # Calculate the necessary zero padding based on the number of runs
            max_len = len(str(len(self.runs) - 1))

            # Save each run into its own group
            for idx, run in enumerate(self.runs):
                run._to_h5py_group(f.create_group(f"run_{idx:0{max_len}d}"))

    @classmethod
    def load(cls, fname):
        """
        Creates a new Experiment object from an HDF5 file on disk.

        Parameters
        ----------
        fname : str
            Filename to load the data from

        Returns
        -------
        Experiment
            The loaded experiment object

        Examples
        --------
        >>> exp = Experiment.load('state_of_the_art_algorithm_benchmarking_data.h5')
        >>> print(exp.name)
        NewAlg
        >>> print(len(exp.runs))
        64
        """
        # Load the data
        with h5py.File(fname, mode="r") as f:
            # Load each of the runs keeping track of the order of the indices
            idx_runs = []
            for idx_str, run_grp in f.items():
                m = re.match(r"run_(\d+)", idx_str)
                if m:
                    idx_runs.append((int(m.group(1)), History._from_h5py_group(run_grp)))
            runs = [x[1] for x in sorted(idx_runs, key=lambda x: x[0])]

            # Convert the creation_time back to a timezone-aware datetime object
            creation_time = datetime.fromisoformat(f.attrs["creation_time"]).astimezone(timezone.utc)

            # Return as an experiment object
            return cls(
                runs=runs,
                name=f.attrs["name"],
                author=f.attrs["author"],
                software=f.attrs["software"],
                software_version=f.attrs["software_version"],
                comment=f.attrs["comment"],
                creation_time=creation_time,
            )<|MERGE_RESOLUTION|>--- conflicted
+++ resolved
@@ -33,11 +33,6 @@
 
     # Total number of function evaluations performed during optimization after this population was completed
     fevals: int
-<<<<<<< HEAD
-    model_config = ConfigDict(arbitrary_types_allowed=True, validate_assignment=True)
-=======
->>>>>>> 3c137c57
-
     # Optional lists of names for decision variables, objectives, and constraints
     names_x: Optional[List[str]] = None
     names_f: Optional[List[str]] = None
@@ -51,7 +46,7 @@
     constraint_targets: np.ndarray
 
     # Pydantic config
-    model_config = ConfigDict(arbitrary_types_allowed=True)
+    model_config = ConfigDict(arbitrary_types_allowed=True, validate_assignment=True)
 
     @model_validator(mode="before")
     @classmethod
