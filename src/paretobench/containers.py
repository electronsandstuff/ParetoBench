--- conflicted
+++ resolved
@@ -286,7 +286,29 @@
     def __len__(self):
         return self.x.shape[0]
 
-<<<<<<< HEAD
+    def __repr__(self) -> str:
+        return f"Population(size={len(self)}, vars={self.x.shape[1]}, objs={self.f.shape[1]}, cons={self.g.shape[1]}, fevals={self.fevals})"
+
+    def __str__(self):
+        return self.__repr__()
+
+    def count_unique_individuals(self, decimals=13):
+        """
+        Calculates the number of unique individuals in the population. Uses `np.round` to avoid floating point accuracy issues.
+
+        Parameters
+        ----------
+        decimals : int, optional
+            _description_, by default 13
+
+        Returns
+        -------
+        int
+            The number of unique individuals
+        """
+        features = np.concatenate((self.x, self.f, self.g), axis=1)
+        return np.unique(features.round(decimals=decimals), axis=0).shape[0]
+
     def plot_objectives(self, fig=None, ax=None, plot_dominated=True, problem=None, n_pf=1000):
         """
         Plot the objectives in 2D and 3D. Optionally add in the Pareto front if problem is known.
@@ -487,30 +509,6 @@
                 ax.yaxis.set_ticks_position('left')
         
         return fig
-=======
-    def __repr__(self) -> str:
-        return f"Population(size={len(self)}, vars={self.x.shape[1]}, objs={self.f.shape[1]}, cons={self.g.shape[1]}, fevals={self.fevals})"
-
-    def __str__(self):
-        return self.__repr__()
-
-    def count_unique_individuals(self, decimals=13):
-        """
-        Calculates the number of unique individuals in the population. Uses `np.round` to avoid floating point accuracy issues.
-
-        Parameters
-        ----------
-        decimals : int, optional
-            _description_, by default 13
-
-        Returns
-        -------
-        int
-            The number of unique individuals
-        """
-        features = np.concatenate((self.x, self.f, self.g), axis=1)
-        return np.unique(features.round(decimals=decimals), axis=0).shape[0]
->>>>>>> 46d8b3f0
 
 
 class History(BaseModel):
