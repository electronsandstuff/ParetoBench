--- conflicted
+++ resolved
@@ -256,7 +256,6 @@
     # Expect ValueError for incorrect number of dimensions
     with pytest.raises(ValueError, match="Expected array with 2 dimensions for field 'x'"):
         Population(x=x, f=f, g=g, fevals=5)
-<<<<<<< HEAD
     
 
 def test_overwrite():
@@ -288,7 +287,6 @@
         # Load the experiment from the file and compare with original
         loaded_experiment = Experiment.load(os.path.join(dir, "experiment.h5"))
         assert experiment2 == loaded_experiment, "The loaded experiment is not equal to the original experiment."
-=======
 
 
 def test_count_unique_individuals():
@@ -327,5 +325,4 @@
         f=np.array([[1.0], [2.0], [1.0]]),
         g=np.array([[3.0], [4.0], [3.0]]),
     )
-    assert pop_empty_dims.count_unique_individuals() == 2
->>>>>>> d38bd90a
+    assert pop_empty_dims.count_unique_individuals() == 2